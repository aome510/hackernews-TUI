--- conflicted
+++ resolved
@@ -55,17 +55,7 @@
                     .center()
                     .full_width(),
             )
-<<<<<<< HEAD
-            .child(PaddedView::lrtb(
-                1,
-                1,
-                1,
-                1,
-                TextView::new(article.parsed_content.clone()),
-            ))
-=======
-            .child(PaddedView::lrtb(1, 1, 0, 0, TextView::new("")))
->>>>>>> d83b5364
+            .child(PaddedView::lrtb(1, 1, 1, 1, TextView::new("")))
             .scrollable();
 
         ArticleView {
