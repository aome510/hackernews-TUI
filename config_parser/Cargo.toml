--- conflicted
+++ resolved
@@ -9,14 +9,7 @@
 keywords = ["config", "parser", "toml"]
 
 [dependencies]
-<<<<<<< HEAD
-toml = "0.5.11"
-serde = { version = "1.0.152", features = ["derive"] }
-anyhow = "1.0.68"
-config_parser_derive = { version = "0.1.1", path = "../config_parser_derive" }
-=======
 toml = "0.7.0"
 serde = { version = "1.0.152", features = ["derive"] }
 anyhow = "1.0.68"
-config_parser_derive = { version = "0.1.2", path = "../config_parser_derive" }
->>>>>>> 721c1ef0
+config_parser_derive = { version = "0.1.2", path = "../config_parser_derive" }